{
  "nickname": "Reactiflux",
  "server": "irc.freenode.net",
  "discordToken": "whatapassword",
  "commandCharacters": ["!", "."],
  "autoSendCommands": [
    ["MODE", "test", "+x"],
    ["AUTH", "test", "password"]
  ],
  "channelMapping": {
    "#discord": "#irc channelKey",
<<<<<<< HEAD
    "#notinchannel": "#otherIRC"
  },
  "webhooks": {
    "#irc": "https://discordapp.com/api/webhooks/id/token"
=======
    "#notinchannel": "#otherIRC",
    "1234": "#channelforid"
>>>>>>> fe37ec48
  }
}<|MERGE_RESOLUTION|>--- conflicted
+++ resolved
@@ -9,14 +9,10 @@
   ],
   "channelMapping": {
     "#discord": "#irc channelKey",
-<<<<<<< HEAD
-    "#notinchannel": "#otherIRC"
+    "#notinchannel": "#otherIRC",
+    "1234": "#channelforid"
   },
   "webhooks": {
     "#irc": "https://discordapp.com/api/webhooks/id/token"
-=======
-    "#notinchannel": "#otherIRC",
-    "1234": "#channelforid"
->>>>>>> fe37ec48
   }
 }
# discord-irc [![Build Status](https://travis-ci.org/reactiflux/discord-irc.svg?branch=master)](https://travis-ci.org/reactiflux/discord-irc) [![Coverage Status](https://coveralls.io/repos/github/reactiflux/discord-irc/badge.svg?branch=master)](https://coveralls.io/github/reactiflux/discord-irc?branch=master)

> Connects [Discord](https://discordapp.com/) and IRC channels by sending messages back and forth.

## Example
![discord-irc](http://i.imgur.com/oI6iCrf.gif)

## Installation and usage
**Note**: discord-irc requires Node.js version 6 or newer, as it depends on [discord.js](https://github.com/hydrabolt/discord.js).

Before you can run discord-irc you need to create a configuration file by
following the instructions [here](https://github.com/reactiflux/discord-irc#configuration).
After you've done that you can replace `/path/to/config.json` in the commands
below with the path to your newly created configuration file - or just `config.json` if it's
in the same directory as the one you're starting the bot from.

When you've done that you can install and start the bot either through npm:

```bash
$ npm install -g discord-irc
$ discord-irc --config /path/to/config.json
```

or by cloning the repository:

```bash
In the repository folder:
$ npm install
$ npm run build
$ npm start -- --config /path/to/config.json # Note the extra double dash
```

It can also be used as a module:
```js
import discordIRC from 'discord-irc';
import config from './config.json';
discordIRC(config);
```

## Configuration
First you need to create a Discord bot user, which you can do by following the instructions [here](https://github.com/reactiflux/discord-irc/wiki/Creating-a-discord-bot-&-getting-a-token).

### Example configuration
```js
[
  // Bot 1 (minimal configuration):
  {
    "nickname": "test2",
    "server": "irc.testbot.org",
    "discordToken": "botwantsin123",
    "channelMapping": {
      "#other-discord": "#new-irc-channel"
    }
  },

  // Bot 2 (advanced options):
  {
    "nickname": "test",
    "server": "irc.bottest.org",
    "discordToken": "botwantsin123",
    "autoSendCommands": [ // Commands that will be sent on connect
      ["PRIVMSG", "NickServ", "IDENTIFY password"],
      ["MODE", "test", "+x"],
      ["AUTH", "test", "password"]
    ],
    "channelMapping": { // Maps each Discord-channel to an IRC-channel, used to direct messages to the correct place
      "#discord": "#irc channel-password", // Add channel keys after the channel name
      "1234567890": "#channel" // Use a discord channel ID instead of its name (so you can rename it or to disambiguate)
    },
    "ircOptions": { // Optional node-irc options
      "floodProtection": false, // On by default
      "floodProtectionDelay": 1000 // 500 by default
    },
    "format": { // Optional custom formatting options
      // Patterns, represented by {$patternName}, are replaced when sending messages
      "commandPrelude": "Command sent by {$nickname}", // Message sent before a command
      "ircText": "<{$displayUsername}> {$text}", // When sending a message to IRC
      "urlAttachment": "<{$displayUsername}> {$attachmentURL}", // When sending a Discord attachment to IRC
      "discord": "**<{$author}>** {$withMentions}" // When sending a message to Discord
      // Other patterns that can be used:
      // {$discordChannel} (e.g. #general)
      // {$ircChannel} (e.g. #irc)
    },
    "ircNickColor": false, // Gives usernames a color in IRC for better readability (on by default)
    // Makes the bot hide the username prefix for messages that start
    // with one of these characters (commands):
    "commandCharacters": ["!", "."],
<<<<<<< HEAD
    // List of webhooks per channel
    "webhooks": {
      "#discord": "https://discordapp.com/api/webhooks/id/token"
    }
=======
    "ircStatusNotices": true // Enables notifications in Discord when people join/part in the relevant IRC channel
>>>>>>> fe37ec48
  }
]
```

The `ircOptions` object is passed directly to node-irc ([available options](http://node-irc.readthedocs.org/en/latest/API.html#irc.Client)).

To retrieve a discord channel ID, write `\#channel` on the relevant server – it should produce something of the form `<#1234567890>`, which you can then use in the `channelMapping` config.

## Tests
Run the tests with:
```bash
$ npm test
```

## Style Guide
discord-irc follows the [Airbnb Style Guide](https://github.com/airbnb/javascript).
[ESLint](http://eslint.org/) is used to make sure this is followed correctly, which can be run with:

```bash
$ npm run lint
```<|MERGE_RESOLUTION|>--- conflicted
+++ resolved
@@ -85,14 +85,11 @@
     // Makes the bot hide the username prefix for messages that start
     // with one of these characters (commands):
     "commandCharacters": ["!", "."],
-<<<<<<< HEAD
+    "ircStatusNotices": true, // Enables notifications in Discord when people join/part in the relevant IRC channel
     // List of webhooks per channel
     "webhooks": {
       "#discord": "https://discordapp.com/api/webhooks/id/token"
     }
-=======
-    "ircStatusNotices": true // Enables notifications in Discord when people join/part in the relevant IRC channel
->>>>>>> fe37ec48
   }
 ]
 ```

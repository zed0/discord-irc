{
  "name": "discord-irc",
  "version": "1.0.3",
  "description": "Connects IRC and Discord channels by sending messages back and forth.",
  "keywords": [
    "discord",
    "irc",
    "gateway",
    "bot",
    "discord-irc",
    "reactiflux"
  ],
  "engines": {
    "node": ">=0.12.7"
  },
  "main": "dist/index.js",
  "bin": "dist/index.js",
  "repository": {
    "type": "git",
    "url": "git@github.com:reactiflux/discord-irc.git"
  },
  "bugs": {
    "url": "https://github.com/reactiflux/discord-irc/issues"
  },
  "scripts": {
    "start": "node dist/index.js",
    "build": "babel lib --out-dir dist",
    "prepublish": "npm run build",
    "lint": "eslint . --ignore-path .gitignore",
    "coverage": "nyc --require babel-core/register _mocha -- $(find test -name '*.test.js') && nyc report --reporter=cobertura",
    "test": "npm run lint && npm run coverage"
  },
  "author": {
    "name": "Reactiflux"
  },
  "license": "MIT",
  "dependencies": {
    "check-env": "1.2.0",
    "commander": "2.9.0",
    "discord.js": "github:hydrabolt/discord.js#indev-old",
    "irc": "0.5.0",
    "lodash": "4.16.1",
    "strip-json-comments": "2.0.1",
    "winston": "2.2.0"
  },
  "devDependencies": {
    "babel-cli": "^6.6.5",
    "babel-core": "^6.7.4",
    "babel-eslint": "^6.0.2",
    "babel-preset-es2015": "^6.6.0",
    "babel-preset-stage-0": "^6.5.0",
    "chai": "3.5.0",
    "eslint": "^2.6.0",
    "eslint-config-airbnb": "^9.0.1",
    "eslint-config-webkom": "^1.3.4",
    "eslint-plugin-import": "^1.8.1",
<<<<<<< HEAD
    "mocha": "3.0.2",
    "nyc": "^7.0.0",
    "sinon": "1.17.6",
=======
    "mocha": "3.0.1",
    "nyc": "^8.3.0",
    "sinon": "1.17.5",
>>>>>>> d2b8aee3
    "sinon-chai": "2.8.0"
  }
}<|MERGE_RESOLUTION|>--- conflicted
+++ resolved
@@ -54,15 +54,9 @@
     "eslint-config-airbnb": "^9.0.1",
     "eslint-config-webkom": "^1.3.4",
     "eslint-plugin-import": "^1.8.1",
-<<<<<<< HEAD
     "mocha": "3.0.2",
-    "nyc": "^7.0.0",
     "sinon": "1.17.6",
-=======
-    "mocha": "3.0.1",
     "nyc": "^8.3.0",
-    "sinon": "1.17.5",
->>>>>>> d2b8aee3
     "sinon-chai": "2.8.0"
   }
 }